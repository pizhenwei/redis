/*
 * Copyright (c) 2009-2012, Salvatore Sanfilippo <antirez at gmail dot com>
 * All rights reserved.
 *
 * Redistribution and use in source and binary forms, with or without
 * modification, are permitted provided that the following conditions are met:
 *
 *   * Redistributions of source code must retain the above copyright notice,
 *     this list of conditions and the following disclaimer.
 *   * Redistributions in binary form must reproduce the above copyright
 *     notice, this list of conditions and the following disclaimer in the
 *     documentation and/or other materials provided with the distribution.
 *   * Neither the name of Redis nor the names of its contributors may be used
 *     to endorse or promote products derived from this software without
 *     specific prior written permission.
 *
 * THIS SOFTWARE IS PROVIDED BY THE COPYRIGHT HOLDERS AND CONTRIBUTORS "AS IS"
 * AND ANY EXPRESS OR IMPLIED WARRANTIES, INCLUDING, BUT NOT LIMITED TO, THE
 * IMPLIED WARRANTIES OF MERCHANTABILITY AND FITNESS FOR A PARTICULAR PURPOSE
 * ARE DISCLAIMED. IN NO EVENT SHALL THE COPYRIGHT OWNER OR CONTRIBUTORS BE
 * LIABLE FOR ANY DIRECT, INDIRECT, INCIDENTAL, SPECIAL, EXEMPLARY, OR
 * CONSEQUENTIAL DAMAGES (INCLUDING, BUT NOT LIMITED TO, PROCUREMENT OF
 * SUBSTITUTE GOODS OR SERVICES; LOSS OF USE, DATA, OR PROFITS; OR BUSINESS
 * INTERRUPTION) HOWEVER CAUSED AND ON ANY THEORY OF LIABILITY, WHETHER IN
 * CONTRACT, STRICT LIABILITY, OR TORT (INCLUDING NEGLIGENCE OR OTHERWISE)
 * ARISING IN ANY WAY OUT OF THE USE OF THIS SOFTWARE, EVEN IF ADVISED OF THE
 * POSSIBILITY OF SUCH DAMAGE.
 */

#include "redis.h"
#include <sys/uio.h>
#include <math.h>

static void setProtocolError(redisClient *c, int pos);

/* To evaluate the output buffer size of a client we need to get size of
 * allocated objects, however we can't used zmalloc_size() directly on sds
 * strings because of the trick they use to work (the header is before the
 * returned pointer), so we use this helper function. */
size_t zmalloc_size_sds(sds s) {
    return zmalloc_size(s-sizeof(struct sdshdr));
}

/* Return the amount of memory used by the sds string at object->ptr
 * for a string object. */
size_t getStringObjectSdsUsedMemory(robj *o) {
    redisAssertWithInfo(NULL,o,o->type == REDIS_STRING);
    switch(o->encoding) {
    case REDIS_ENCODING_RAW: return zmalloc_size_sds(o->ptr);
    case REDIS_ENCODING_EMBSTR: return sdslen(o->ptr);
    default: return 0; /* Just integer encoding for now. */
    }
}

void *dupClientReplyValue(void *o) {
    incrRefCount((robj*)o);
    return o;
}

int listMatchObjects(void *a, void *b) {
    return equalStringObjects(a,b);
}

redisClient *createClient(int fd) {
    redisClient *c = zmalloc(sizeof(redisClient));

    /* passing -1 as fd it is possible to create a non connected client.
     * This is useful since all the Redis commands needs to be executed
     * in the context of a client. When commands are executed in other
     * contexts (for instance a Lua script) we need a non connected client. */
    if (fd != -1) {
        anetNonBlock(NULL,fd);
        anetEnableTcpNoDelay(NULL,fd);
        if (server.tcpkeepalive)
            anetKeepAlive(NULL,fd,server.tcpkeepalive);
        if (aeCreateFileEvent(server.el,fd,AE_READABLE,
            readQueryFromClient, c) == AE_ERR)
        {
            close(fd);
            zfree(c);
            return NULL;
        }
    }

    selectDb(c,0);
    c->id = server.next_client_id++;
    c->fd = fd;
    c->name = NULL;
    c->bufpos = 0;
    c->querybuf = sdsempty();
    c->querybuf_peak = 0;
    c->reqtype = 0;
    c->argc = 0;
    c->argv = NULL;
    c->cmd = c->lastcmd = NULL;
    c->multibulklen = 0;
    c->bulklen = -1;
    c->sentlen = 0;
    c->flags = 0;
    c->ctime = c->lastinteraction = server.unixtime;
    c->authenticated = 0;
    c->replstate = REDIS_REPL_NONE;
    c->repl_put_online_on_ack = 0;
    c->reploff = 0;
    c->repl_ack_off = 0;
    c->repl_ack_time = 0;
    c->slave_listening_port = 0;
    c->reply = listCreate();
    c->reply_bytes = 0;
    c->obuf_soft_limit_reached_time = 0;
    listSetFreeMethod(c->reply,decrRefCountVoid);
    listSetDupMethod(c->reply,dupClientReplyValue);
    c->btype = REDIS_BLOCKED_NONE;
    c->bpop.timeout = 0;
    c->bpop.keys = dictCreate(&setDictType,NULL);
    c->bpop.target = NULL;
    c->bpop.numreplicas = 0;
    c->bpop.reploffset = 0;
    c->woff = 0;
    c->watched_keys = listCreate();
    c->pubsub_channels = dictCreate(&setDictType,NULL);
    c->pubsub_patterns = listCreate();
    c->peerid = NULL;
    listSetFreeMethod(c->pubsub_patterns,decrRefCountVoid);
    listSetMatchMethod(c->pubsub_patterns,listMatchObjects);
    if (fd != -1) listAddNodeTail(server.clients,c);
    initClientMultiState(c);
    return c;
}

/* This function is called every time we are going to transmit new data
 * to the client. The behavior is the following:
 *
 * If the client should receive new data (normal clients will) the function
 * returns REDIS_OK, and make sure to install the write handler in our event
 * loop so that when the socket is writable new data gets written.
 *
 * If the client should not receive new data, because it is a fake client
 * (used to load AOF in memory), a master or because the setup of the write
 * handler failed, the function returns REDIS_ERR.
 *
 * The function may return REDIS_OK without actually installing the write
 * event handler in the following cases:
 *
 * 1) The event handler should already be installed since the output buffer
 *    already contained something.
 * 2) The client is a slave but not yet online, so we want to just accumulate
 *    writes in the buffer but not actually sending them yet.
 *
 * Typically gets called every time a reply is built, before adding more
 * data to the clients output buffers. If the function returns REDIS_ERR no
 * data should be appended to the output buffers. */
int prepareClientToWrite(redisClient *c) {
    /* If it's the Lua client we always return ok without installing any
     * handler since there is no socket at all. */
    if (c->flags & REDIS_LUA_CLIENT) return REDIS_OK;

    /* Masters don't receive replies, unless REDIS_MASTER_FORCE_REPLY flag
     * is set. */
    if ((c->flags & REDIS_MASTER) &&
        !(c->flags & REDIS_MASTER_FORCE_REPLY)) return REDIS_ERR;

    if (c->fd <= 0) return REDIS_ERR; /* Fake client for AOF loading. */

    /* Only install the handler if not already installed and, in case of
     * slaves, if the client can actually receive writes. */
    if (c->bufpos == 0 && listLength(c->reply) == 0 &&
        (c->replstate == REDIS_REPL_NONE ||
<<<<<<< HEAD
         c->replstate == REDIS_REPL_ONLINE) && !c->repl_put_online_on_ack &&
        aeCreateFileEvent(server.el, c->fd, AE_WRITABLE,
        sendReplyToClient, c) == AE_ERR) return REDIS_ERR;
=======
         (c->replstate == REDIS_REPL_ONLINE && !c->repl_put_online_on_ack)))
    {
        /* Try to install the write handler. */
        if (aeCreateFileEvent(server.el, c->fd, AE_WRITABLE,
                sendReplyToClient, c) == AE_ERR)
        {
            freeClientAsync(c);
            return REDIS_ERR;
        }
    }

    /* Authorize the caller to queue in the output buffer of this client. */
>>>>>>> bcb4d091
    return REDIS_OK;
}

/* Create a duplicate of the last object in the reply list when
 * it is not exclusively owned by the reply list. */
robj *dupLastObjectIfNeeded(list *reply) {
    robj *new, *cur;
    listNode *ln;
    redisAssert(listLength(reply) > 0);
    ln = listLast(reply);
    cur = listNodeValue(ln);
    if (cur->refcount > 1) {
        new = dupStringObject(cur);
        decrRefCount(cur);
        listNodeValue(ln) = new;
    }
    return listNodeValue(ln);
}

/* -----------------------------------------------------------------------------
 * Low level functions to add more data to output buffers.
 * -------------------------------------------------------------------------- */

int _addReplyToBuffer(redisClient *c, const char *s, size_t len) {
    size_t available = sizeof(c->buf)-c->bufpos;

    if (c->flags & REDIS_CLOSE_AFTER_REPLY) return REDIS_OK;

    /* If there already are entries in the reply list, we cannot
     * add anything more to the static buffer. */
    if (listLength(c->reply) > 0) return REDIS_ERR;

    /* Check that the buffer has enough space available for this string. */
    if (len > available) return REDIS_ERR;

    memcpy(c->buf+c->bufpos,s,len);
    c->bufpos+=len;
    return REDIS_OK;
}

void _addReplyObjectToList(redisClient *c, robj *o) {
    robj *tail;

    if (c->flags & REDIS_CLOSE_AFTER_REPLY) return;

    if (listLength(c->reply) == 0) {
        incrRefCount(o);
        listAddNodeTail(c->reply,o);
        c->reply_bytes += getStringObjectSdsUsedMemory(o);
    } else {
        tail = listNodeValue(listLast(c->reply));

        /* Append to this object when possible. */
        if (tail->ptr != NULL &&
            tail->encoding == REDIS_ENCODING_RAW &&
            sdslen(tail->ptr)+sdslen(o->ptr) <= REDIS_REPLY_CHUNK_BYTES)
        {
            c->reply_bytes -= zmalloc_size_sds(tail->ptr);
            tail = dupLastObjectIfNeeded(c->reply);
            tail->ptr = sdscatlen(tail->ptr,o->ptr,sdslen(o->ptr));
            c->reply_bytes += zmalloc_size_sds(tail->ptr);
        } else {
            incrRefCount(o);
            listAddNodeTail(c->reply,o);
            c->reply_bytes += getStringObjectSdsUsedMemory(o);
        }
    }
    asyncCloseClientOnOutputBufferLimitReached(c);
}

/* This method takes responsibility over the sds. When it is no longer
 * needed it will be free'd, otherwise it ends up in a robj. */
void _addReplySdsToList(redisClient *c, sds s) {
    robj *tail;

    if (c->flags & REDIS_CLOSE_AFTER_REPLY) {
        sdsfree(s);
        return;
    }

    if (listLength(c->reply) == 0) {
        listAddNodeTail(c->reply,createObject(REDIS_STRING,s));
        c->reply_bytes += zmalloc_size_sds(s);
    } else {
        tail = listNodeValue(listLast(c->reply));

        /* Append to this object when possible. */
        if (tail->ptr != NULL && tail->encoding == REDIS_ENCODING_RAW &&
            sdslen(tail->ptr)+sdslen(s) <= REDIS_REPLY_CHUNK_BYTES)
        {
            c->reply_bytes -= zmalloc_size_sds(tail->ptr);
            tail = dupLastObjectIfNeeded(c->reply);
            tail->ptr = sdscatlen(tail->ptr,s,sdslen(s));
            c->reply_bytes += zmalloc_size_sds(tail->ptr);
            sdsfree(s);
        } else {
            listAddNodeTail(c->reply,createObject(REDIS_STRING,s));
            c->reply_bytes += zmalloc_size_sds(s);
        }
    }
    asyncCloseClientOnOutputBufferLimitReached(c);
}

void _addReplyStringToList(redisClient *c, const char *s, size_t len) {
    robj *tail;

    if (c->flags & REDIS_CLOSE_AFTER_REPLY) return;

    if (listLength(c->reply) == 0) {
        robj *o = createStringObject(s,len);

        listAddNodeTail(c->reply,o);
        c->reply_bytes += getStringObjectSdsUsedMemory(o);
    } else {
        tail = listNodeValue(listLast(c->reply));

        /* Append to this object when possible. */
        if (tail->ptr != NULL && tail->encoding == REDIS_ENCODING_RAW &&
            sdslen(tail->ptr)+len <= REDIS_REPLY_CHUNK_BYTES)
        {
            c->reply_bytes -= zmalloc_size_sds(tail->ptr);
            tail = dupLastObjectIfNeeded(c->reply);
            tail->ptr = sdscatlen(tail->ptr,s,len);
            c->reply_bytes += zmalloc_size_sds(tail->ptr);
        } else {
            robj *o = createStringObject(s,len);

            listAddNodeTail(c->reply,o);
            c->reply_bytes += getStringObjectSdsUsedMemory(o);
        }
    }
    asyncCloseClientOnOutputBufferLimitReached(c);
}

/* -----------------------------------------------------------------------------
 * Higher level functions to queue data on the client output buffer.
 * The following functions are the ones that commands implementations will call.
 * -------------------------------------------------------------------------- */

void addReply(redisClient *c, robj *obj) {
    if (prepareClientToWrite(c) != REDIS_OK) return;

    /* This is an important place where we can avoid copy-on-write
     * when there is a saving child running, avoiding touching the
     * refcount field of the object if it's not needed.
     *
     * If the encoding is RAW and there is room in the static buffer
     * we'll be able to send the object to the client without
     * messing with its page. */
    if (sdsEncodedObject(obj)) {
        if (_addReplyToBuffer(c,obj->ptr,sdslen(obj->ptr)) != REDIS_OK)
            _addReplyObjectToList(c,obj);
    } else if (obj->encoding == REDIS_ENCODING_INT) {
        /* Optimization: if there is room in the static buffer for 32 bytes
         * (more than the max chars a 64 bit integer can take as string) we
         * avoid decoding the object and go for the lower level approach. */
        if (listLength(c->reply) == 0 && (sizeof(c->buf) - c->bufpos) >= 32) {
            char buf[32];
            int len;

            len = ll2string(buf,sizeof(buf),(long)obj->ptr);
            if (_addReplyToBuffer(c,buf,len) == REDIS_OK)
                return;
            /* else... continue with the normal code path, but should never
             * happen actually since we verified there is room. */
        }
        obj = getDecodedObject(obj);
        if (_addReplyToBuffer(c,obj->ptr,sdslen(obj->ptr)) != REDIS_OK)
            _addReplyObjectToList(c,obj);
        decrRefCount(obj);
    } else {
        redisPanic("Wrong obj->encoding in addReply()");
    }
}

void addReplySds(redisClient *c, sds s) {
    if (prepareClientToWrite(c) != REDIS_OK) {
        /* The caller expects the sds to be free'd. */
        sdsfree(s);
        return;
    }
    if (_addReplyToBuffer(c,s,sdslen(s)) == REDIS_OK) {
        sdsfree(s);
    } else {
        /* This method free's the sds when it is no longer needed. */
        _addReplySdsToList(c,s);
    }
}

void addReplyString(redisClient *c, const char *s, size_t len) {
    if (prepareClientToWrite(c) != REDIS_OK) return;
    if (_addReplyToBuffer(c,s,len) != REDIS_OK)
        _addReplyStringToList(c,s,len);
}

void addReplyErrorLength(redisClient *c, const char *s, size_t len) {
    addReplyString(c,"-ERR ",5);
    addReplyString(c,s,len);
    addReplyString(c,"\r\n",2);
}

void addReplyError(redisClient *c, const char *err) {
    addReplyErrorLength(c,err,strlen(err));
}

void addReplyErrorFormat(redisClient *c, const char *fmt, ...) {
    size_t l, j;
    va_list ap;
    va_start(ap,fmt);
    sds s = sdscatvprintf(sdsempty(),fmt,ap);
    va_end(ap);
    /* Make sure there are no newlines in the string, otherwise invalid protocol
     * is emitted. */
    l = sdslen(s);
    for (j = 0; j < l; j++) {
        if (s[j] == '\r' || s[j] == '\n') s[j] = ' ';
    }
    addReplyErrorLength(c,s,sdslen(s));
    sdsfree(s);
}

void addReplyStatusLength(redisClient *c, const char *s, size_t len) {
    addReplyString(c,"+",1);
    addReplyString(c,s,len);
    addReplyString(c,"\r\n",2);
}

void addReplyStatus(redisClient *c, const char *status) {
    addReplyStatusLength(c,status,strlen(status));
}

void addReplyStatusFormat(redisClient *c, const char *fmt, ...) {
    va_list ap;
    va_start(ap,fmt);
    sds s = sdscatvprintf(sdsempty(),fmt,ap);
    va_end(ap);
    addReplyStatusLength(c,s,sdslen(s));
    sdsfree(s);
}

/* Adds an empty object to the reply list that will contain the multi bulk
 * length, which is not known when this function is called. */
void *addDeferredMultiBulkLength(redisClient *c) {
    /* Note that we install the write event here even if the object is not
     * ready to be sent, since we are sure that before returning to the
     * event loop setDeferredMultiBulkLength() will be called. */
    if (prepareClientToWrite(c) != REDIS_OK) return NULL;
    listAddNodeTail(c->reply,createObject(REDIS_STRING,NULL));
    return listLast(c->reply);
}

/* Populate the length object and try gluing it to the next chunk. */
void setDeferredMultiBulkLength(redisClient *c, void *node, long length) {
    listNode *ln = (listNode*)node;
    robj *len, *next;

    /* Abort when *node is NULL (see addDeferredMultiBulkLength). */
    if (node == NULL) return;

    len = listNodeValue(ln);
    len->ptr = sdscatprintf(sdsempty(),"*%ld\r\n",length);
    len->encoding = REDIS_ENCODING_RAW; /* in case it was an EMBSTR. */
    c->reply_bytes += zmalloc_size_sds(len->ptr);
    if (ln->next != NULL) {
        next = listNodeValue(ln->next);

        /* Only glue when the next node is non-NULL (an sds in this case) */
        if (next->ptr != NULL) {
            c->reply_bytes -= zmalloc_size_sds(len->ptr);
            c->reply_bytes -= getStringObjectSdsUsedMemory(next);
            len->ptr = sdscatlen(len->ptr,next->ptr,sdslen(next->ptr));
            c->reply_bytes += zmalloc_size_sds(len->ptr);
            listDelNode(c->reply,ln->next);
        }
    }
    asyncCloseClientOnOutputBufferLimitReached(c);
}

/* Add a double as a bulk reply */
void addReplyDouble(redisClient *c, double d) {
    char dbuf[128], sbuf[128];
    int dlen, slen;
    if (isinf(d)) {
        /* Libc in odd systems (Hi Solaris!) will format infinite in a
         * different way, so better to handle it in an explicit way. */
        addReplyBulkCString(c, d > 0 ? "inf" : "-inf");
    } else {
        dlen = snprintf(dbuf,sizeof(dbuf),"%.17g",d);
        slen = snprintf(sbuf,sizeof(sbuf),"$%d\r\n%s\r\n",dlen,dbuf);
        addReplyString(c,sbuf,slen);
    }
}

/* Add a long long as integer reply or bulk len / multi bulk count.
 * Basically this is used to output <prefix><long long><crlf>. */
void addReplyLongLongWithPrefix(redisClient *c, long long ll, char prefix) {
    char buf[128];
    int len;

    /* Things like $3\r\n or *2\r\n are emitted very often by the protocol
     * so we have a few shared objects to use if the integer is small
     * like it is most of the times. */
    if (prefix == '*' && ll < REDIS_SHARED_BULKHDR_LEN && ll >= 0) {
        addReply(c,shared.mbulkhdr[ll]);
        return;
    } else if (prefix == '$' && ll < REDIS_SHARED_BULKHDR_LEN && ll >= 0) {
        addReply(c,shared.bulkhdr[ll]);
        return;
    }

    buf[0] = prefix;
    len = ll2string(buf+1,sizeof(buf)-1,ll);
    buf[len+1] = '\r';
    buf[len+2] = '\n';
    addReplyString(c,buf,len+3);
}

void addReplyLongLong(redisClient *c, long long ll) {
    if (ll == 0)
        addReply(c,shared.czero);
    else if (ll == 1)
        addReply(c,shared.cone);
    else
        addReplyLongLongWithPrefix(c,ll,':');
}

void addReplyMultiBulkLen(redisClient *c, long length) {
    if (length < REDIS_SHARED_BULKHDR_LEN)
        addReply(c,shared.mbulkhdr[length]);
    else
        addReplyLongLongWithPrefix(c,length,'*');
}

/* Create the length prefix of a bulk reply, example: $2234 */
void addReplyBulkLen(redisClient *c, robj *obj) {
    size_t len;

    if (sdsEncodedObject(obj)) {
        len = sdslen(obj->ptr);
    } else {
        long n = (long)obj->ptr;

        /* Compute how many bytes will take this integer as a radix 10 string */
        len = 1;
        if (n < 0) {
            len++;
            n = -n;
        }
        while((n = n/10) != 0) {
            len++;
        }
    }

    if (len < REDIS_SHARED_BULKHDR_LEN)
        addReply(c,shared.bulkhdr[len]);
    else
        addReplyLongLongWithPrefix(c,len,'$');
}

/* Add a Redis Object as a bulk reply */
void addReplyBulk(redisClient *c, robj *obj) {
    addReplyBulkLen(c,obj);
    addReply(c,obj);
    addReply(c,shared.crlf);
}

/* Add a C buffer as bulk reply */
void addReplyBulkCBuffer(redisClient *c, const void *p, size_t len) {
    addReplyLongLongWithPrefix(c,len,'$');
    addReplyString(c,p,len);
    addReply(c,shared.crlf);
}

/* Add sds to reply (takes ownership of sds and frees it) */
void addReplyBulkSds(redisClient *c, sds s)  {
    addReplySds(c,sdscatfmt(sdsempty(),"$%u\r\n",
        (unsigned long)sdslen(s)));
    addReplySds(c,s);
    addReply(c,shared.crlf);
}

/* Add a C nul term string as bulk reply */
void addReplyBulkCString(redisClient *c, const char *s) {
    if (s == NULL) {
        addReply(c,shared.nullbulk);
    } else {
        addReplyBulkCBuffer(c,s,strlen(s));
    }
}

/* Add a long long as a bulk reply */
void addReplyBulkLongLong(redisClient *c, long long ll) {
    char buf[64];
    int len;

    len = ll2string(buf,64,ll);
    addReplyBulkCBuffer(c,buf,len);
}

/* Copy 'src' client output buffers into 'dst' client output buffers.
 * The function takes care of freeing the old output buffers of the
 * destination client. */
void copyClientOutputBuffer(redisClient *dst, redisClient *src) {
    listRelease(dst->reply);
    dst->reply = listDup(src->reply);
    memcpy(dst->buf,src->buf,src->bufpos);
    dst->bufpos = src->bufpos;
    dst->reply_bytes = src->reply_bytes;
}

#define MAX_ACCEPTS_PER_CALL 1000
static void acceptCommonHandler(int fd, int flags) {
    redisClient *c;
    if ((c = createClient(fd)) == NULL) {
        redisLog(REDIS_WARNING,
            "Error registering fd event for the new client: %s (fd=%d)",
            strerror(errno),fd);
        close(fd); /* May be already closed, just ignore errors */
        return;
    }
    /* If maxclient directive is set and this is one client more... close the
     * connection. Note that we create the client instead to check before
     * for this condition, since now the socket is already set in non-blocking
     * mode and we can send an error for free using the Kernel I/O */
    if (listLength(server.clients) > server.maxclients) {
        char *err = "-ERR max number of clients reached\r\n";

        /* That's a best effort error message, don't check write errors */
        if (write(c->fd,err,strlen(err)) == -1) {
            /* Nothing to do, Just to avoid the warning... */
        }
        server.stat_rejected_conn++;
        freeClient(c);
        return;
    }
    server.stat_numconnections++;
    c->flags |= flags;
}

void acceptTcpHandler(aeEventLoop *el, int fd, void *privdata, int mask) {
    int cport, cfd, max = MAX_ACCEPTS_PER_CALL;
    char cip[REDIS_IP_STR_LEN];
    REDIS_NOTUSED(el);
    REDIS_NOTUSED(mask);
    REDIS_NOTUSED(privdata);

    while(max--) {
        cfd = anetTcpAccept(server.neterr, fd, cip, sizeof(cip), &cport);
        if (cfd == ANET_ERR) {
            if (errno != EWOULDBLOCK)
                redisLog(REDIS_WARNING,
                    "Accepting client connection: %s", server.neterr);
            return;
        }
        redisLog(REDIS_VERBOSE,"Accepted %s:%d", cip, cport);
        acceptCommonHandler(cfd,0);
    }
}

void acceptUnixHandler(aeEventLoop *el, int fd, void *privdata, int mask) {
    int cfd, max = MAX_ACCEPTS_PER_CALL;
    REDIS_NOTUSED(el);
    REDIS_NOTUSED(mask);
    REDIS_NOTUSED(privdata);

    while(max--) {
        cfd = anetUnixAccept(server.neterr, fd);
        if (cfd == ANET_ERR) {
            if (errno != EWOULDBLOCK)
                redisLog(REDIS_WARNING,
                    "Accepting client connection: %s", server.neterr);
            return;
        }
        redisLog(REDIS_VERBOSE,"Accepted connection to %s", server.unixsocket);
        acceptCommonHandler(cfd,REDIS_UNIX_SOCKET);
    }
}

static void freeClientArgv(redisClient *c) {
    int j;
    for (j = 0; j < c->argc; j++)
        decrRefCount(c->argv[j]);
    c->argc = 0;
    c->cmd = NULL;
}

/* Close all the slaves connections. This is useful in chained replication
 * when we resync with our own master and want to force all our slaves to
 * resync with us as well. */
void disconnectSlaves(void) {
    while (listLength(server.slaves)) {
        listNode *ln = listFirst(server.slaves);
        freeClient((redisClient*)ln->value);
    }
}

/* This function is called when the slave lose the connection with the
 * master into an unexpected way. */
void replicationHandleMasterDisconnection(void) {
    server.master = NULL;
    server.repl_state = REDIS_REPL_CONNECT;
    server.repl_down_since = server.unixtime;
    /* We lost connection with our master, force our slaves to resync
     * with us as well to load the new data set.
     *
     * If server.masterhost is NULL the user called SLAVEOF NO ONE so
     * slave resync is not needed. */
    if (server.masterhost != NULL) disconnectSlaves();
}

void freeClient(redisClient *c) {
    listNode *ln;

    /* If this is marked as current client unset it */
    if (server.current_client == c) server.current_client = NULL;

    /* If it is our master that's beging disconnected we should make sure
     * to cache the state to try a partial resynchronization later.
     *
     * Note that before doing this we make sure that the client is not in
     * some unexpected state, by checking its flags. */
    if (server.master && c->flags & REDIS_MASTER) {
        redisLog(REDIS_WARNING,"Connection with master lost.");
        if (!(c->flags & (REDIS_CLOSE_AFTER_REPLY|
                          REDIS_CLOSE_ASAP|
                          REDIS_BLOCKED|
                          REDIS_UNBLOCKED)))
        {
            replicationCacheMaster(c);
            return;
        }
    }

    /* Log link disconnection with slave */
    if ((c->flags & REDIS_SLAVE) && !(c->flags & REDIS_MONITOR)) {
        redisLog(REDIS_WARNING,"Connection with slave %s lost.",
            replicationGetSlaveName(c));
    }

    /* Free the query buffer */
    sdsfree(c->querybuf);
    c->querybuf = NULL;

    /* Deallocate structures used to block on blocking ops. */
    if (c->flags & REDIS_BLOCKED) unblockClient(c);
    dictRelease(c->bpop.keys);

    /* UNWATCH all the keys */
    unwatchAllKeys(c);
    listRelease(c->watched_keys);

    /* Unsubscribe from all the pubsub channels */
    pubsubUnsubscribeAllChannels(c,0);
    pubsubUnsubscribeAllPatterns(c,0);
    dictRelease(c->pubsub_channels);
    listRelease(c->pubsub_patterns);

    /* Close socket, unregister events, and remove list of replies and
     * accumulated arguments. */
    if (c->fd != -1) {
        aeDeleteFileEvent(server.el,c->fd,AE_READABLE);
        aeDeleteFileEvent(server.el,c->fd,AE_WRITABLE);
        close(c->fd);
    }
    listRelease(c->reply);
    freeClientArgv(c);

    /* Remove from the list of clients */
    if (c->fd != -1) {
        ln = listSearchKey(server.clients,c);
        redisAssert(ln != NULL);
        listDelNode(server.clients,ln);
    }

    /* When client was just unblocked because of a blocking operation,
     * remove it from the list of unblocked clients. */
    if (c->flags & REDIS_UNBLOCKED) {
        ln = listSearchKey(server.unblocked_clients,c);
        redisAssert(ln != NULL);
        listDelNode(server.unblocked_clients,ln);
    }

    /* Master/slave cleanup Case 1:
     * we lost the connection with a slave. */
    if (c->flags & REDIS_SLAVE) {
        if (c->replstate == REDIS_REPL_SEND_BULK) {
            if (c->repldbfd != -1) close(c->repldbfd);
            if (c->replpreamble) sdsfree(c->replpreamble);
        }
        list *l = (c->flags & REDIS_MONITOR) ? server.monitors : server.slaves;
        ln = listSearchKey(l,c);
        redisAssert(ln != NULL);
        listDelNode(l,ln);
        /* We need to remember the time when we started to have zero
         * attached slaves, as after some time we'll free the replication
         * backlog. */
        if (c->flags & REDIS_SLAVE && listLength(server.slaves) == 0)
            server.repl_no_slaves_since = server.unixtime;
        refreshGoodSlavesCount();
    }

    /* Master/slave cleanup Case 2:
     * we lost the connection with the master. */
    if (c->flags & REDIS_MASTER) replicationHandleMasterDisconnection();

    /* If this client was scheduled for async freeing we need to remove it
     * from the queue. */
    if (c->flags & REDIS_CLOSE_ASAP) {
        ln = listSearchKey(server.clients_to_close,c);
        redisAssert(ln != NULL);
        listDelNode(server.clients_to_close,ln);
    }

    /* Release other dynamically allocated client structure fields,
     * and finally release the client structure itself. */
    if (c->name) decrRefCount(c->name);
    zfree(c->argv);
    freeClientMultiState(c);
    sdsfree(c->peerid);
    zfree(c);
}

/* Schedule a client to free it at a safe time in the serverCron() function.
 * This function is useful when we need to terminate a client but we are in
 * a context where calling freeClient() is not possible, because the client
 * should be valid for the continuation of the flow of the program. */
void freeClientAsync(redisClient *c) {
    if (c->flags & REDIS_CLOSE_ASAP || c->flags & REDIS_LUA_CLIENT) return;
    c->flags |= REDIS_CLOSE_ASAP;
    listAddNodeTail(server.clients_to_close,c);
}

void freeClientsInAsyncFreeQueue(void) {
    while (listLength(server.clients_to_close)) {
        listNode *ln = listFirst(server.clients_to_close);
        redisClient *c = listNodeValue(ln);

        c->flags &= ~REDIS_CLOSE_ASAP;
        freeClient(c);
        listDelNode(server.clients_to_close,ln);
    }
}

void sendReplyToClient(aeEventLoop *el, int fd, void *privdata, int mask) {
    redisClient *c = privdata;
    ssize_t nwritten = 0, totwritten = 0;
    size_t objlen;
    size_t objmem;
    robj *o;
    REDIS_NOTUSED(el);
    REDIS_NOTUSED(mask);

    while(c->bufpos > 0 || listLength(c->reply)) {
        if (c->bufpos > 0) {
            nwritten = write(fd,c->buf+c->sentlen,c->bufpos-c->sentlen);
            if (nwritten <= 0) break;
            c->sentlen += nwritten;
            totwritten += nwritten;

            /* If the buffer was sent, set bufpos to zero to continue with
             * the remainder of the reply. */
            if ((int)c->sentlen == c->bufpos) {
                c->bufpos = 0;
                c->sentlen = 0;
            }
        } else {
            o = listNodeValue(listFirst(c->reply));
            objlen = sdslen(o->ptr);
            objmem = getStringObjectSdsUsedMemory(o);

            if (objlen == 0) {
                listDelNode(c->reply,listFirst(c->reply));
                c->reply_bytes -= objmem;
                continue;
            }

            nwritten = write(fd, ((char*)o->ptr)+c->sentlen,objlen-c->sentlen);
            if (nwritten <= 0) break;
            c->sentlen += nwritten;
            totwritten += nwritten;

            /* If we fully sent the object on head go to the next one */
            if (c->sentlen == objlen) {
                listDelNode(c->reply,listFirst(c->reply));
                c->sentlen = 0;
                c->reply_bytes -= objmem;
            }
        }
        /* Note that we avoid to send more than REDIS_MAX_WRITE_PER_EVENT
         * bytes, in a single threaded server it's a good idea to serve
         * other clients as well, even if a very large request comes from
         * super fast link that is always able to accept data (in real world
         * scenario think about 'KEYS *' against the loopback interface).
         *
         * However if we are over the maxmemory limit we ignore that and
         * just deliver as much data as it is possible to deliver. */
        server.stat_net_output_bytes += totwritten;
        if (totwritten > REDIS_MAX_WRITE_PER_EVENT &&
            (server.maxmemory == 0 ||
             zmalloc_used_memory() < server.maxmemory)) break;
    }
    if (nwritten == -1) {
        if (errno == EAGAIN) {
            nwritten = 0;
        } else {
            redisLog(REDIS_VERBOSE,
                "Error writing to client: %s", strerror(errno));
            freeClient(c);
            return;
        }
    }
    if (totwritten > 0) {
        /* For clients representing masters we don't count sending data
         * as an interaction, since we always send REPLCONF ACK commands
         * that take some time to just fill the socket output buffer.
         * We just rely on data / pings received for timeout detection. */
        if (!(c->flags & REDIS_MASTER)) c->lastinteraction = server.unixtime;
    }
    if (c->bufpos == 0 && listLength(c->reply) == 0) {
        c->sentlen = 0;
        aeDeleteFileEvent(server.el,c->fd,AE_WRITABLE);

        /* Close connection after entire reply has been sent. */
        if (c->flags & REDIS_CLOSE_AFTER_REPLY) freeClient(c);
    }
}

/* resetClient prepare the client to process the next command */
void resetClient(redisClient *c) {
    redisCommandProc *prevcmd = c->cmd ? c->cmd->proc : NULL;

    freeClientArgv(c);
    c->reqtype = 0;
    c->multibulklen = 0;
    c->bulklen = -1;
    /* We clear the ASKING flag as well if we are not inside a MULTI, and
     * if what we just executed is not the ASKING command itself. */
    if (!(c->flags & REDIS_MULTI) && prevcmd != askingCommand)
        c->flags &= (~REDIS_ASKING);
}

int processInlineBuffer(redisClient *c) {
    char *newline;
    int argc, j;
    sds *argv, aux;
    size_t querylen;

    /* Search for end of line */
    newline = strchr(c->querybuf,'\n');

    /* Nothing to do without a \r\n */
    if (newline == NULL) {
        if (sdslen(c->querybuf) > REDIS_INLINE_MAX_SIZE) {
            addReplyError(c,"Protocol error: too big inline request");
            setProtocolError(c,0);
        }
        return REDIS_ERR;
    }

    /* Handle the \r\n case. */
    if (newline && newline != c->querybuf && *(newline-1) == '\r')
        newline--;

    /* Split the input buffer up to the \r\n */
    querylen = newline-(c->querybuf);
    aux = sdsnewlen(c->querybuf,querylen);
    argv = sdssplitargs(aux,&argc);
    sdsfree(aux);
    if (argv == NULL) {
        addReplyError(c,"Protocol error: unbalanced quotes in request");
        setProtocolError(c,0);
        return REDIS_ERR;
    }

    /* Newline from slaves can be used to refresh the last ACK time.
     * This is useful for a slave to ping back while loading a big
     * RDB file. */
    if (querylen == 0 && c->flags & REDIS_SLAVE)
        c->repl_ack_time = server.unixtime;

    /* Leave data after the first line of the query in the buffer */
    sdsrange(c->querybuf,querylen+2,-1);

    /* Setup argv array on client structure */
    if (argc) {
        if (c->argv) zfree(c->argv);
        c->argv = zmalloc(sizeof(robj*)*argc);
    }

    /* Create redis objects for all arguments. */
    for (c->argc = 0, j = 0; j < argc; j++) {
        if (sdslen(argv[j])) {
            c->argv[c->argc] = createObject(REDIS_STRING,argv[j]);
            c->argc++;
        } else {
            sdsfree(argv[j]);
        }
    }
    zfree(argv);
    return REDIS_OK;
}

/* Helper function. Trims query buffer to make the function that processes
 * multi bulk requests idempotent. */
static void setProtocolError(redisClient *c, int pos) {
    if (server.verbosity <= REDIS_VERBOSE) {
        sds client = catClientInfoString(sdsempty(),c);
        redisLog(REDIS_VERBOSE,
            "Protocol error from client: %s", client);
        sdsfree(client);
    }
    c->flags |= REDIS_CLOSE_AFTER_REPLY;
    sdsrange(c->querybuf,pos,-1);
}

int processMultibulkBuffer(redisClient *c) {
    char *newline = NULL;
    int pos = 0, ok;
    long long ll;

    if (c->multibulklen == 0) {
        /* The client should have been reset */
        redisAssertWithInfo(c,NULL,c->argc == 0);

        /* Multi bulk length cannot be read without a \r\n */
        newline = strchr(c->querybuf,'\r');
        if (newline == NULL) {
            if (sdslen(c->querybuf) > REDIS_INLINE_MAX_SIZE) {
                addReplyError(c,"Protocol error: too big mbulk count string");
                setProtocolError(c,0);
            }
            return REDIS_ERR;
        }

        /* Buffer should also contain \n */
        if (newline-(c->querybuf) > ((signed)sdslen(c->querybuf)-2))
            return REDIS_ERR;

        /* We know for sure there is a whole line since newline != NULL,
         * so go ahead and find out the multi bulk length. */
        redisAssertWithInfo(c,NULL,c->querybuf[0] == '*');
        ok = string2ll(c->querybuf+1,newline-(c->querybuf+1),&ll);
        if (!ok || ll > 1024*1024) {
            addReplyError(c,"Protocol error: invalid multibulk length");
            setProtocolError(c,pos);
            return REDIS_ERR;
        }

        pos = (newline-c->querybuf)+2;
        if (ll <= 0) {
            sdsrange(c->querybuf,pos,-1);
            return REDIS_OK;
        }

        c->multibulklen = ll;

        /* Setup argv array on client structure */
        if (c->argv) zfree(c->argv);
        c->argv = zmalloc(sizeof(robj*)*c->multibulklen);
    }

    redisAssertWithInfo(c,NULL,c->multibulklen > 0);
    while(c->multibulklen) {
        /* Read bulk length if unknown */
        if (c->bulklen == -1) {
            newline = strchr(c->querybuf+pos,'\r');
            if (newline == NULL) {
                if (sdslen(c->querybuf) > REDIS_INLINE_MAX_SIZE) {
                    addReplyError(c,
                        "Protocol error: too big bulk count string");
                    setProtocolError(c,0);
                    return REDIS_ERR;
                }
                break;
            }

            /* Buffer should also contain \n */
            if (newline-(c->querybuf) > ((signed)sdslen(c->querybuf)-2))
                break;

            if (c->querybuf[pos] != '$') {
                addReplyErrorFormat(c,
                    "Protocol error: expected '$', got '%c'",
                    c->querybuf[pos]);
                setProtocolError(c,pos);
                return REDIS_ERR;
            }

            ok = string2ll(c->querybuf+pos+1,newline-(c->querybuf+pos+1),&ll);
            if (!ok || ll < 0 || ll > 512*1024*1024) {
                addReplyError(c,"Protocol error: invalid bulk length");
                setProtocolError(c,pos);
                return REDIS_ERR;
            }

            pos += newline-(c->querybuf+pos)+2;
            if (ll >= REDIS_MBULK_BIG_ARG) {
                size_t qblen;

                /* If we are going to read a large object from network
                 * try to make it likely that it will start at c->querybuf
                 * boundary so that we can optimize object creation
                 * avoiding a large copy of data. */
                sdsrange(c->querybuf,pos,-1);
                pos = 0;
                qblen = sdslen(c->querybuf);
                /* Hint the sds library about the amount of bytes this string is
                 * going to contain. */
                if (qblen < (size_t)ll+2)
                    c->querybuf = sdsMakeRoomFor(c->querybuf,ll+2-qblen);
            }
            c->bulklen = ll;
        }

        /* Read bulk argument */
        if (sdslen(c->querybuf)-pos < (unsigned)(c->bulklen+2)) {
            /* Not enough data (+2 == trailing \r\n) */
            break;
        } else {
            /* Optimization: if the buffer contains JUST our bulk element
             * instead of creating a new object by *copying* the sds we
             * just use the current sds string. */
            if (pos == 0 &&
                c->bulklen >= REDIS_MBULK_BIG_ARG &&
                (signed) sdslen(c->querybuf) == c->bulklen+2)
            {
                c->argv[c->argc++] = createObject(REDIS_STRING,c->querybuf);
                sdsIncrLen(c->querybuf,-2); /* remove CRLF */
                c->querybuf = sdsempty();
                /* Assume that if we saw a fat argument we'll see another one
                 * likely... */
                c->querybuf = sdsMakeRoomFor(c->querybuf,c->bulklen+2);
                pos = 0;
            } else {
                c->argv[c->argc++] =
                    createStringObject(c->querybuf+pos,c->bulklen);
                pos += c->bulklen+2;
            }
            c->bulklen = -1;
            c->multibulklen--;
        }
    }

    /* Trim to pos */
    if (pos) sdsrange(c->querybuf,pos,-1);

    /* We're done when c->multibulk == 0 */
    if (c->multibulklen == 0) return REDIS_OK;

    /* Still not read to process the command */
    return REDIS_ERR;
}

void processInputBuffer(redisClient *c) {
    server.current_client = c;
    /* Keep processing while there is something in the input buffer */
    while(sdslen(c->querybuf)) {
        /* Return if clients are paused. */
        if (!(c->flags & REDIS_SLAVE) && clientsArePaused()) break;

        /* Immediately abort if the client is in the middle of something. */
        if (c->flags & REDIS_BLOCKED) break;

        /* REDIS_CLOSE_AFTER_REPLY closes the connection once the reply is
         * written to the client. Make sure to not let the reply grow after
         * this flag has been set (i.e. don't process more commands). */
        if (c->flags & REDIS_CLOSE_AFTER_REPLY) break;

        /* Determine request type when unknown. */
        if (!c->reqtype) {
            if (c->querybuf[0] == '*') {
                c->reqtype = REDIS_REQ_MULTIBULK;
            } else {
                c->reqtype = REDIS_REQ_INLINE;
            }
        }

        if (c->reqtype == REDIS_REQ_INLINE) {
            if (processInlineBuffer(c) != REDIS_OK) break;
        } else if (c->reqtype == REDIS_REQ_MULTIBULK) {
            if (processMultibulkBuffer(c) != REDIS_OK) break;
        } else {
            redisPanic("Unknown request type");
        }

        /* Multibulk processing could see a <= 0 length. */
        if (c->argc == 0) {
            resetClient(c);
        } else {
            /* Only reset the client when the command was executed. */
            if (processCommand(c) == REDIS_OK)
                resetClient(c);
        }
    }
    server.current_client = NULL;
}

void readQueryFromClient(aeEventLoop *el, int fd, void *privdata, int mask) {
    redisClient *c = (redisClient*) privdata;
    int nread, readlen;
    size_t qblen;
    REDIS_NOTUSED(el);
    REDIS_NOTUSED(mask);

    readlen = REDIS_IOBUF_LEN;
    /* If this is a multi bulk request, and we are processing a bulk reply
     * that is large enough, try to maximize the probability that the query
     * buffer contains exactly the SDS string representing the object, even
     * at the risk of requiring more read(2) calls. This way the function
     * processMultiBulkBuffer() can avoid copying buffers to create the
     * Redis Object representing the argument. */
    if (c->reqtype == REDIS_REQ_MULTIBULK && c->multibulklen && c->bulklen != -1
        && c->bulklen >= REDIS_MBULK_BIG_ARG)
    {
        int remaining = (unsigned)(c->bulklen+2)-sdslen(c->querybuf);

        if (remaining < readlen) readlen = remaining;
    }

    qblen = sdslen(c->querybuf);
    if (c->querybuf_peak < qblen) c->querybuf_peak = qblen;
    c->querybuf = sdsMakeRoomFor(c->querybuf, readlen);
    nread = read(fd, c->querybuf+qblen, readlen);
    if (nread == -1) {
        if (errno == EAGAIN) {
            return;
        } else {
            redisLog(REDIS_VERBOSE, "Reading from client: %s",strerror(errno));
            freeClient(c);
            return;
        }
    } else if (nread == 0) {
        redisLog(REDIS_VERBOSE, "Client closed connection");
        freeClient(c);
        return;
    }

    sdsIncrLen(c->querybuf,nread);
    c->lastinteraction = server.unixtime;
    if (c->flags & REDIS_MASTER) c->reploff += nread;
    server.stat_net_input_bytes += nread;
    if (sdslen(c->querybuf) > server.client_max_querybuf_len) {
        sds ci = catClientInfoString(sdsempty(),c), bytes = sdsempty();

        bytes = sdscatrepr(bytes,c->querybuf,64);
        redisLog(REDIS_WARNING,"Closing client that reached max query buffer length: %s (qbuf initial bytes: %s)", ci, bytes);
        sdsfree(ci);
        sdsfree(bytes);
        freeClient(c);
        return;
    }
    processInputBuffer(c);
}

void getClientsMaxBuffers(unsigned long *longest_output_list,
                          unsigned long *biggest_input_buffer) {
    redisClient *c;
    listNode *ln;
    listIter li;
    unsigned long lol = 0, bib = 0;

    listRewind(server.clients,&li);
    while ((ln = listNext(&li)) != NULL) {
        c = listNodeValue(ln);

        if (listLength(c->reply) > lol) lol = listLength(c->reply);
        if (sdslen(c->querybuf) > bib) bib = sdslen(c->querybuf);
    }
    *longest_output_list = lol;
    *biggest_input_buffer = bib;
}

/* A Redis "Peer ID" is a colon separated ip:port pair.
 * For IPv4 it's in the form x.y.z.k:port, example: "127.0.0.1:1234".
 * For IPv6 addresses we use [] around the IP part, like in "[::1]:1234".
 * For Unix sockets we use path:0, like in "/tmp/redis:0".
 *
 * A Peer ID always fits inside a buffer of REDIS_PEER_ID_LEN bytes, including
 * the null term.
 *
 * On failure the function still populates 'peerid' with the "?:0" string
 * in case you want to relax error checking or need to display something
 * anyway (see anetPeerToString implementation for more info). */
void genClientPeerId(redisClient *client, char *peerid,
                            size_t peerid_len) {
    if (client->flags & REDIS_UNIX_SOCKET) {
        /* Unix socket client. */
        snprintf(peerid,peerid_len,"%s:0",server.unixsocket);
    } else {
        /* TCP client. */
        anetFormatPeer(client->fd,peerid,peerid_len);
    }
}

/* This function returns the client peer id, by creating and caching it
 * if client->peerid is NULL, otherwise returning the cached value.
 * The Peer ID never changes during the life of the client, however it
 * is expensive to compute. */
char *getClientPeerId(redisClient *c) {
    char peerid[REDIS_PEER_ID_LEN];

    if (c->peerid == NULL) {
        genClientPeerId(c,peerid,sizeof(peerid));
        c->peerid = sdsnew(peerid);
    }
    return c->peerid;
}

/* Concatenate a string representing the state of a client in an human
 * readable format, into the sds string 's'. */
sds catClientInfoString(sds s, redisClient *client) {
    char flags[16], events[3], *p;
    int emask;

    p = flags;
    if (client->flags & REDIS_SLAVE) {
        if (client->flags & REDIS_MONITOR)
            *p++ = 'O';
        else
            *p++ = 'S';
    }
    if (client->flags & REDIS_MASTER) *p++ = 'M';
    if (client->flags & REDIS_MULTI) *p++ = 'x';
    if (client->flags & REDIS_BLOCKED) *p++ = 'b';
    if (client->flags & REDIS_DIRTY_CAS) *p++ = 'd';
    if (client->flags & REDIS_CLOSE_AFTER_REPLY) *p++ = 'c';
    if (client->flags & REDIS_UNBLOCKED) *p++ = 'u';
    if (client->flags & REDIS_CLOSE_ASAP) *p++ = 'A';
    if (client->flags & REDIS_UNIX_SOCKET) *p++ = 'U';
    if (client->flags & REDIS_READONLY) *p++ = 'r';
    if (p == flags) *p++ = 'N';
    *p++ = '\0';

    emask = client->fd == -1 ? 0 : aeGetFileEvents(server.el,client->fd);
    p = events;
    if (emask & AE_READABLE) *p++ = 'r';
    if (emask & AE_WRITABLE) *p++ = 'w';
    *p = '\0';
    return sdscatfmt(s,
        "id=%U addr=%s fd=%i name=%s age=%I idle=%I flags=%s db=%i sub=%i psub=%i multi=%i qbuf=%U qbuf-free=%U obl=%U oll=%U omem=%U events=%s cmd=%s",
        (unsigned long long) client->id,
        getClientPeerId(client),
        client->fd,
        client->name ? (char*)client->name->ptr : "",
        (long long)(server.unixtime - client->ctime),
        (long long)(server.unixtime - client->lastinteraction),
        flags,
        client->db->id,
        (int) dictSize(client->pubsub_channels),
        (int) listLength(client->pubsub_patterns),
        (client->flags & REDIS_MULTI) ? client->mstate.count : -1,
        (unsigned long long) sdslen(client->querybuf),
        (unsigned long long) sdsavail(client->querybuf),
        (unsigned long long) client->bufpos,
        (unsigned long long) listLength(client->reply),
        (unsigned long long) getClientOutputBufferMemoryUsage(client),
        events,
        client->lastcmd ? client->lastcmd->name : "NULL");
}

sds getAllClientsInfoString(void) {
    listNode *ln;
    listIter li;
    redisClient *client;
    sds o = sdsempty();

    o = sdsMakeRoomFor(o,200*listLength(server.clients));
    listRewind(server.clients,&li);
    while ((ln = listNext(&li)) != NULL) {
        client = listNodeValue(ln);
        o = catClientInfoString(o,client);
        o = sdscatlen(o,"\n",1);
    }
    return o;
}

void clientCommand(redisClient *c) {
    listNode *ln;
    listIter li;
    redisClient *client;

    if (!strcasecmp(c->argv[1]->ptr,"list") && c->argc == 2) {
        /* CLIENT LIST */
        sds o = getAllClientsInfoString();
        addReplyBulkCBuffer(c,o,sdslen(o));
        sdsfree(o);
    } else if (!strcasecmp(c->argv[1]->ptr,"kill")) {
        /* CLIENT KILL <ip:port>
         * CLIENT KILL <option> [value] ... <option> [value] */
        char *addr = NULL;
        int type = -1;
        uint64_t id = 0;
        int skipme = 1;
        int killed = 0, close_this_client = 0;

        if (c->argc == 3) {
            /* Old style syntax: CLIENT KILL <addr> */
            addr = c->argv[2]->ptr;
            skipme = 0; /* With the old form, you can kill yourself. */
        } else if (c->argc > 3) {
            int i = 2; /* Next option index. */

            /* New style syntax: parse options. */
            while(i < c->argc) {
                int moreargs = c->argc > i+1;

                if (!strcasecmp(c->argv[i]->ptr,"id") && moreargs) {
                    long long tmp;

                    if (getLongLongFromObjectOrReply(c,c->argv[i+1],&tmp,NULL)
                        != REDIS_OK) return;
                    id = tmp;
                } else if (!strcasecmp(c->argv[i]->ptr,"type") && moreargs) {
                    type = getClientTypeByName(c->argv[i+1]->ptr);
                    if (type == -1) {
                        addReplyErrorFormat(c,"Unknown client type '%s'",
                            (char*) c->argv[i+1]->ptr);
                        return;
                    }
                } else if (!strcasecmp(c->argv[i]->ptr,"addr") && moreargs) {
                    addr = c->argv[i+1]->ptr;
                } else if (!strcasecmp(c->argv[i]->ptr,"skipme") && moreargs) {
                    if (!strcasecmp(c->argv[i+1]->ptr,"yes")) {
                        skipme = 1;
                    } else if (!strcasecmp(c->argv[i+1]->ptr,"no")) {
                        skipme = 0;
                    } else {
                        addReply(c,shared.syntaxerr);
                        return;
                    }
                } else {
                    addReply(c,shared.syntaxerr);
                    return;
                }
                i += 2;
            }
        } else {
            addReply(c,shared.syntaxerr);
            return;
        }

        /* Iterate clients killing all the matching clients. */
        listRewind(server.clients,&li);
        while ((ln = listNext(&li)) != NULL) {
            client = listNodeValue(ln);
            if (addr && strcmp(getClientPeerId(client),addr) != 0) continue;
            if (type != -1 &&
                (client->flags & REDIS_MASTER ||
                 getClientType(client) != type)) continue;
            if (id != 0 && client->id != id) continue;
            if (c == client && skipme) continue;

            /* Kill it. */
            if (c == client) {
                close_this_client = 1;
            } else {
                freeClient(client);
            }
            killed++;
        }

        /* Reply according to old/new format. */
        if (c->argc == 3) {
            if (killed == 0)
                addReplyError(c,"No such client");
            else
                addReply(c,shared.ok);
        } else {
            addReplyLongLong(c,killed);
        }

        /* If this client has to be closed, flag it as CLOSE_AFTER_REPLY
         * only after we queued the reply to its output buffers. */
        if (close_this_client) c->flags |= REDIS_CLOSE_AFTER_REPLY;
    } else if (!strcasecmp(c->argv[1]->ptr,"setname") && c->argc == 3) {
        int j, len = sdslen(c->argv[2]->ptr);
        char *p = c->argv[2]->ptr;

        /* Setting the client name to an empty string actually removes
         * the current name. */
        if (len == 0) {
            if (c->name) decrRefCount(c->name);
            c->name = NULL;
            addReply(c,shared.ok);
            return;
        }

        /* Otherwise check if the charset is ok. We need to do this otherwise
         * CLIENT LIST format will break. You should always be able to
         * split by space to get the different fields. */
        for (j = 0; j < len; j++) {
            if (p[j] < '!' || p[j] > '~') { /* ASCII is assumed. */
                addReplyError(c,
                    "Client names cannot contain spaces, "
                    "newlines or special characters.");
                return;
            }
        }
        if (c->name) decrRefCount(c->name);
        c->name = c->argv[2];
        incrRefCount(c->name);
        addReply(c,shared.ok);
    } else if (!strcasecmp(c->argv[1]->ptr,"getname") && c->argc == 2) {
        if (c->name)
            addReplyBulk(c,c->name);
        else
            addReply(c,shared.nullbulk);
    } else if (!strcasecmp(c->argv[1]->ptr,"pause") && c->argc == 3) {
        long long duration;

        if (getTimeoutFromObjectOrReply(c,c->argv[2],&duration,UNIT_MILLISECONDS)
                                        != REDIS_OK) return;
        pauseClients(duration);
        addReply(c,shared.ok);
    } else {
        addReplyError(c, "Syntax error, try CLIENT (LIST | KILL ip:port | GETNAME | SETNAME connection-name)");
    }
}

/* Rewrite the command vector of the client. All the new objects ref count
 * is incremented. The old command vector is freed, and the old objects
 * ref count is decremented. */
void rewriteClientCommandVector(redisClient *c, int argc, ...) {
    va_list ap;
    int j;
    robj **argv; /* The new argument vector */

    argv = zmalloc(sizeof(robj*)*argc);
    va_start(ap,argc);
    for (j = 0; j < argc; j++) {
        robj *a;

        a = va_arg(ap, robj*);
        argv[j] = a;
        incrRefCount(a);
    }
    /* We free the objects in the original vector at the end, so we are
     * sure that if the same objects are reused in the new vector the
     * refcount gets incremented before it gets decremented. */
    for (j = 0; j < c->argc; j++) decrRefCount(c->argv[j]);
    zfree(c->argv);
    /* Replace argv and argc with our new versions. */
    c->argv = argv;
    c->argc = argc;
    c->cmd = lookupCommandOrOriginal(c->argv[0]->ptr);
    redisAssertWithInfo(c,NULL,c->cmd != NULL);
    va_end(ap);
}

/* Completely replace the client command vector with the provided one. */
void replaceClientCommandVector(redisClient *c, int argc, robj **argv) {
    freeClientArgv(c);
    zfree(c->argv);
    c->argv = argv;
    c->argc = argc;
    c->cmd = lookupCommandOrOriginal(c->argv[0]->ptr);
    redisAssertWithInfo(c,NULL,c->cmd != NULL);
}

/* Rewrite a single item in the command vector.
 * The new val ref count is incremented, and the old decremented. */
void rewriteClientCommandArgument(redisClient *c, int i, robj *newval) {
    robj *oldval;

    redisAssertWithInfo(c,NULL,i < c->argc);
    oldval = c->argv[i];
    c->argv[i] = newval;
    incrRefCount(newval);
    decrRefCount(oldval);

    /* If this is the command name make sure to fix c->cmd. */
    if (i == 0) {
        c->cmd = lookupCommandOrOriginal(c->argv[0]->ptr);
        redisAssertWithInfo(c,NULL,c->cmd != NULL);
    }
}

/* This function returns the number of bytes that Redis is virtually
 * using to store the reply still not read by the client.
 * It is "virtual" since the reply output list may contain objects that
 * are shared and are not really using additional memory.
 *
 * The function returns the total sum of the length of all the objects
 * stored in the output list, plus the memory used to allocate every
 * list node. The static reply buffer is not taken into account since it
 * is allocated anyway.
 *
 * Note: this function is very fast so can be called as many time as
 * the caller wishes. The main usage of this function currently is
 * enforcing the client output length limits. */
unsigned long getClientOutputBufferMemoryUsage(redisClient *c) {
    unsigned long list_item_size = sizeof(listNode)+sizeof(robj);

    return c->reply_bytes + (list_item_size*listLength(c->reply));
}

/* Get the class of a client, used in order to enforce limits to different
 * classes of clients.
 *
 * The function will return one of the following:
 * REDIS_CLIENT_TYPE_NORMAL -> Normal client
 * REDIS_CLIENT_TYPE_SLAVE  -> Slave or client executing MONITOR command
 * REDIS_CLIENT_TYPE_PUBSUB -> Client subscribed to Pub/Sub channels
 */
int getClientType(redisClient *c) {
    if ((c->flags & REDIS_SLAVE) && !(c->flags & REDIS_MONITOR))
        return REDIS_CLIENT_TYPE_SLAVE;
    if (c->flags & REDIS_PUBSUB)
        return REDIS_CLIENT_TYPE_PUBSUB;
    return REDIS_CLIENT_TYPE_NORMAL;
}

int getClientTypeByName(char *name) {
    if (!strcasecmp(name,"normal")) return REDIS_CLIENT_TYPE_NORMAL;
    else if (!strcasecmp(name,"slave")) return REDIS_CLIENT_TYPE_SLAVE;
    else if (!strcasecmp(name,"pubsub")) return REDIS_CLIENT_TYPE_PUBSUB;
    else return -1;
}

char *getClientTypeName(int class) {
    switch(class) {
    case REDIS_CLIENT_TYPE_NORMAL: return "normal";
    case REDIS_CLIENT_TYPE_SLAVE:  return "slave";
    case REDIS_CLIENT_TYPE_PUBSUB: return "pubsub";
    default:                       return NULL;
    }
}

/* The function checks if the client reached output buffer soft or hard
 * limit, and also update the state needed to check the soft limit as
 * a side effect.
 *
 * Return value: non-zero if the client reached the soft or the hard limit.
 *               Otherwise zero is returned. */
int checkClientOutputBufferLimits(redisClient *c) {
    int soft = 0, hard = 0, class;
    unsigned long used_mem = getClientOutputBufferMemoryUsage(c);

    class = getClientType(c);
    if (server.client_obuf_limits[class].hard_limit_bytes &&
        used_mem >= server.client_obuf_limits[class].hard_limit_bytes)
        hard = 1;
    if (server.client_obuf_limits[class].soft_limit_bytes &&
        used_mem >= server.client_obuf_limits[class].soft_limit_bytes)
        soft = 1;

    /* We need to check if the soft limit is reached continuously for the
     * specified amount of seconds. */
    if (soft) {
        if (c->obuf_soft_limit_reached_time == 0) {
            c->obuf_soft_limit_reached_time = server.unixtime;
            soft = 0; /* First time we see the soft limit reached */
        } else {
            time_t elapsed = server.unixtime - c->obuf_soft_limit_reached_time;

            if (elapsed <=
                server.client_obuf_limits[class].soft_limit_seconds) {
                soft = 0; /* The client still did not reached the max number of
                             seconds for the soft limit to be considered
                             reached. */
            }
        }
    } else {
        c->obuf_soft_limit_reached_time = 0;
    }
    return soft || hard;
}

/* Asynchronously close a client if soft or hard limit is reached on the
 * output buffer size. The caller can check if the client will be closed
 * checking if the client REDIS_CLOSE_ASAP flag is set.
 *
 * Note: we need to close the client asynchronously because this function is
 * called from contexts where the client can't be freed safely, i.e. from the
 * lower level functions pushing data inside the client output buffers. */
void asyncCloseClientOnOutputBufferLimitReached(redisClient *c) {
    redisAssert(c->reply_bytes < SIZE_MAX-(1024*64));
    if (c->reply_bytes == 0 || c->flags & REDIS_CLOSE_ASAP) return;
    if (checkClientOutputBufferLimits(c)) {
        sds client = catClientInfoString(sdsempty(),c);

        freeClientAsync(c);
        redisLog(REDIS_WARNING,"Client %s scheduled to be closed ASAP for overcoming of output buffer limits.", client);
        sdsfree(client);
    }
}

/* Helper function used by freeMemoryIfNeeded() in order to flush slaves
 * output buffers without returning control to the event loop. */
void flushSlavesOutputBuffers(void) {
    listIter li;
    listNode *ln;

    listRewind(server.slaves,&li);
    while((ln = listNext(&li))) {
        redisClient *slave = listNodeValue(ln);
        int events;

        events = aeGetFileEvents(server.el,slave->fd);
        if (events & AE_WRITABLE &&
            slave->replstate == REDIS_REPL_ONLINE &&
            listLength(slave->reply))
        {
            sendReplyToClient(server.el,slave->fd,slave,0);
        }
    }
}

/* Pause clients up to the specified unixtime (in ms). While clients
 * are paused no command is processed from clients, so the data set can't
 * change during that time.
 *
 * However while this function pauses normal and Pub/Sub clients, slaves are
 * still served, so this function can be used on server upgrades where it is
 * required that slaves process the latest bytes from the replication stream
 * before being turned to masters.
 *
 * This function is also internally used by Redis Cluster for the manual
 * failover procedure implemented by CLUSTER FAILOVER.
 *
 * The function always succeed, even if there is already a pause in progress.
 * In such a case, the pause is extended if the duration is more than the
 * time left for the previous duration. However if the duration is smaller
 * than the time left for the previous pause, no change is made to the
 * left duration. */
void pauseClients(mstime_t end) {
    if (!server.clients_paused || end > server.clients_pause_end_time)
        server.clients_pause_end_time = end;
    server.clients_paused = 1;
}

/* Return non-zero if clients are currently paused. As a side effect the
 * function checks if the pause time was reached and clear it. */
int clientsArePaused(void) {
    if (server.clients_paused &&
        server.clients_pause_end_time < server.mstime)
    {
        listNode *ln;
        listIter li;
        redisClient *c;

        server.clients_paused = 0;

        /* Put all the clients in the unblocked clients queue in order to
         * force the re-processing of the input buffer if any. */
        listRewind(server.clients,&li);
        while ((ln = listNext(&li)) != NULL) {
            c = listNodeValue(ln);

            /* Don't touch slaves and blocked clients. The latter pending
             * requests be processed when unblocked. */
            if (c->flags & (REDIS_SLAVE|REDIS_BLOCKED)) continue;
            c->flags |= REDIS_UNBLOCKED;
            listAddNodeTail(server.unblocked_clients,c);
        }
    }
    return server.clients_paused;
}

/* This function is called by Redis in order to process a few events from
 * time to time while blocked into some not interruptible operation.
 * This allows to reply to clients with the -LOADING error while loading the
 * data set at startup or after a full resynchronization with the master
 * and so forth.
 *
 * It calls the event loop in order to process a few events. Specifically we
 * try to call the event loop for times as long as we receive acknowledge that
 * some event was processed, in order to go forward with the accept, read,
 * write, close sequence needed to serve a client.
 *
 * The function returns the total number of events processed. */
int processEventsWhileBlocked(void) {
    int iterations = 4; /* See the function top-comment. */
    int count = 0;
    while (iterations--) {
        int events = aeProcessEvents(server.el, AE_FILE_EVENTS|AE_DONT_WAIT);
        if (!events) break;
        count += events;
    }
    return count;
}<|MERGE_RESOLUTION|>--- conflicted
+++ resolved
@@ -166,11 +166,6 @@
      * slaves, if the client can actually receive writes. */
     if (c->bufpos == 0 && listLength(c->reply) == 0 &&
         (c->replstate == REDIS_REPL_NONE ||
-<<<<<<< HEAD
-         c->replstate == REDIS_REPL_ONLINE) && !c->repl_put_online_on_ack &&
-        aeCreateFileEvent(server.el, c->fd, AE_WRITABLE,
-        sendReplyToClient, c) == AE_ERR) return REDIS_ERR;
-=======
          (c->replstate == REDIS_REPL_ONLINE && !c->repl_put_online_on_ack)))
     {
         /* Try to install the write handler. */
@@ -183,7 +178,6 @@
     }
 
     /* Authorize the caller to queue in the output buffer of this client. */
->>>>>>> bcb4d091
     return REDIS_OK;
 }
 
