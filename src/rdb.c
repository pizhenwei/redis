--- conflicted
+++ resolved
@@ -2386,60 +2386,9 @@
             retval = C_ERR;
 
         if (retval == C_OK) {
-<<<<<<< HEAD
-            size_t private_dirty = zmalloc_get_private_dirty(-1);
-
-            if (private_dirty) {
-                serverLog(LL_NOTICE,
-                    "RDB: %zu MB of memory used by copy-on-write",
-                    private_dirty/(1024*1024));
-            }
-
-            server.child_info_data.cow_size = private_dirty;
-            sendChildInfo(CHILD_INFO_TYPE_RDB);
-=======
             sendChildCOWInfo(CHILD_INFO_TYPE_RDB, "RDB");
-
-            /* If we are returning OK, at least one slave was served
-             * with the RDB file as expected, so we need to send a report
-             * to the parent via the pipe. The format of the message is:
-             *
-             * <len> <slave[0].id> <slave[0].error> ...
-             *
-             * len, slave IDs, and slave errors, are all uint64_t integers,
-             * so basically the reply is composed of 64 bits for the len field
-             * plus 2 additional 64 bit integers for each entry, for a total
-             * of 'len' entries.
-             *
-             * The 'id' represents the slave's client ID, so that the master
-             * can match the report with a specific slave, and 'error' is
-             * set to 0 if the replication process terminated with a success
-             * or the error code if an error occurred. */
-            void *msg = zmalloc(sizeof(uint64_t)*(1+2*numfds));
-            uint64_t *len = msg;
-            uint64_t *ids = len+1;
-            int j, msglen;
-
-            *len = numfds;
-            for (j = 0; j < numfds; j++) {
-                *ids++ = clientids[j];
-                *ids++ = slave_sockets.io.fdset.state[j];
-            }
-
-            /* Write the message to the parent. If we have no good slaves or
-             * we are unable to transfer the message to the parent, we exit
-             * with an error so that the parent will abort the replication
-             * process with all the childre that were waiting. */
-            msglen = sizeof(uint64_t)*(1+2*numfds);
-            if (*len == 0 ||
-                write(server.rdb_pipe_write_result_to_parent,msg,msglen)
-                != msglen)
-            {
-                retval = C_ERR;
-            }
-            zfree(msg);
->>>>>>> b8e02f2b
-        }
+        }
+
         rioFreeFd(&rdb);
         close(server.rdb_pipe_write); /* wake up the reader, tell it we're done. */
         exitFromChild((retval == C_OK) ? 0 : 1);
@@ -2472,14 +2421,10 @@
             server.rdb_save_time_start = time(NULL);
             server.rdb_child_pid = childpid;
             server.rdb_child_type = RDB_CHILD_TYPE_SOCKET;
-<<<<<<< HEAD
             close(server.rdb_pipe_write); /* close write in parent so that it can detect the close on the child. */
             if (aeCreateFileEvent(server.el, server.rdb_pipe_read, AE_READABLE, rdbPipeReadHandler,NULL) == AE_ERR) {
                 serverPanic("Unrecoverable error creating server.rdb_pipe_read file event.");
             }
-            updateDictResizePolicy();
-=======
->>>>>>> b8e02f2b
         }
         return (childpid == -1) ? C_ERR : C_OK;
     }
